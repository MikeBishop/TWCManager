#! /usr/bin/python3

################################################################################
# Code and TWC protocol reverse engineering by Chris Dragon.
#
# Additional logs and hints provided by Teslamotorsclub.com users:
#   TheNoOne, IanAmber, and twc.
# Thank you!
#
# For support and information, please read through this thread:
# https://teslamotorsclub.com/tmc/threads/new-wall-connector-load-sharing-protocol.72830
#
# Report bugs at https://github.com/ngardiner/TWCManager/issues
#
# This software is released under the "Unlicense" model: http://unlicense.org
# This means source code and TWC protocol knowledge are released to the general
# public free for personal or commercial use. I hope the knowledge will be used
# to increase the use of green energy sources by controlling the time and power
# level of car charging.
#
# THE SOFTWARE IS PROVIDED "AS IS", WITHOUT WARRANTY OF ANY KIND, EXPRESS OR
# IMPLIED, INCLUDING BUT NOT LIMITED TO THE WARRANTIES OF MERCHANTABILITY,
# FITNESS FOR A PARTICULAR PURPOSE AND NONINFRINGEMENT. IN NO EVENT SHALL THE
# AUTHORS BE LIABLE FOR ANY CLAIM, DAMAGES OR OTHER LIABILITY, WHETHER IN AN
# ACTION OF CONTRACT, TORT OR OTHERWISE, ARISING FROM, OUT OF OR IN CONNECTION
# WITH THE SOFTWARE OR THE USE OR OTHER DEALINGS IN THE SOFTWARE.
#
# For more information, please visit http://unlicense.org

import commentjson
import importlib
import json
import os.path
import math
import random
import re
import sys
from termcolor import colored
import time
import traceback
from datetime import datetime
import threading
from ww import f
from lib.TWCManager.Control.WebIPCControl import WebIPCControl
from lib.TWCManager.TWCMaster import TWCMaster

# Define available modules for the instantiator
# All listed modules will be loaded at boot time
modules_available = [
    "Interface.Dummy",
    "Interface.RS485",
    "Interface.TCP",
    "Policy.Policy",
    "Vehicle.TeslaAPI",
    "Control.HTTPControl",
    "Control.MQTTControl",
    "EMS.Fronius",
    "EMS.HASS",
    "EMS.TeslaPowerwall2",
    "EMS.TED",
    "Status.HASSStatus",
    "Status.MQTTStatus",
]

# Enable support for Python Visual Studio Debugger
if "DEBUG_SECRET" in os.environ:
    import ptvsd

    ptvsd.enable_attach(os.environ["DEBUG_SECRET"])
    ptvsd.wait_for_attach()

##########################
# Load Configuration File
config = None
jsonconfig = None
if os.path.isfile("/etc/twcmanager/config.json"):
    jsonconfig = open("/etc/twcmanager/config.json")
else:
    if os.path.isfile("config.json"):
        jsonconfig = open("config.json")

if jsonconfig:
    config = commentjson.load(jsonconfig)
else:
    print("Unable to find a configuration file.")
    sys.exit()

# All TWCs ship with a random two-byte TWCID. We default to using 0x7777 as our
# fake TWC ID. There is a 1 in 64535 chance that this ID will match each real
# TWC on the network, in which case you should pick a different random id below.
# This isn't really too important because even if this ID matches another TWC on
# the network, that TWC will pick its own new random ID as soon as it sees ours
# conflicts.
fakeTWCID = bytearray(b"\x77\x77")

#
# End configuration parameters
#
##############################


##############################
#
# Begin functions
#


def debugLog(minlevel, message):
    if config["config"]["debugLevel"] >= minlevel:
        print(
            colored(master.time_now() + " ", "yellow")
            + colored("TWCManager", "green")
            + colored(f(" {minlevel} "), "cyan")
            + f("{message}")
        )


def hex_str(s: str):
    return " ".join("{:02X}".format(ord(c)) for c in s)


def hex_str(ba: bytearray):
    return " ".join("{:02X}".format(c) for c in ba)


def time_now():
    global config
    return datetime.now().strftime(
        "%H:%M:%S" + (".%f" if config["config"]["displayMilliseconds"] else "")
    )


def unescape_msg(msg: bytearray, msgLen):
    # Given a message received on the RS485 network, remove leading and trailing
    # C0 byte, unescape special byte values, and verify its data matches the CRC
    # byte.
    msg = msg[0:msgLen]

    # See notes in RS485.send() for the way certain bytes in messages are escaped.
    # We basically want to change db dc into c0 and db dd into db.
    # Only scan to one less than the length of the string to avoid running off
    # the end looking at i+1.
    i = 0
    while i < len(msg):
        if msg[i] == 0xDB:
            if msg[i + 1] == 0xDC:
                # Replace characters at msg[i] and msg[i+1] with 0xc0,
                # shortening the string by one character. In Python, msg[x:y]
                # refers to a substring starting at x and ending immediately
                # before y. y - x is the length of the substring.
                msg[i : i + 2] = [0xC0]
            elif msg[i + 1] == 0xDD:
                msg[i : i + 2] = [0xDB]
            else:
                debugLog(
                    1,
                    "ERROR: Special character 0xDB in message is "
                    "followed by invalid character 0x%02X.  "
                    "Message may be corrupted." % (msg[i + 1]),
                )

                # Replace the character with something even though it's probably
                # not the right thing.
                msg[i : i + 2] = [0xDB]
        i = i + 1

    # Remove leading and trailing C0 byte.
    msg = msg[1 : len(msg) - 1]
    return msg


def background_tasks_thread():
    global master
    carapi = master.getModuleByName("TeslaAPI")

    while True:
        task = master.getBackgroundTask()

        if task["cmd"] == "charge":
            # car_api_charge does nothing if it's been under 60 secs since it
            # was last used so we shouldn't have to worry about calling this
            # too frequently.
            carapi.car_api_charge(task["charge"])
        elif task["cmd"] == "carApiEmailPassword":
            carapi.setCarApiLastErrorTime(0)
            carapi.car_api_available(task["email"], task["password"])
        elif task["cmd"] == "checkGreenEnergy":
            check_green_energy()
        elif task["cmd"] == "getLifetimekWh":
            master.getSlaveLifetimekWh()
        elif task["cmd"] == "updateStatus":
            update_statuses()
        elif task["cmd"] == "applyChargeLimit":
            carapi.applyChargeLimit(limit=task["limit"])
        elif task["cmd"] == "checkArrival":
            carapi.applyChargeLimit(
                limit=carapi.lastChargeLimitApplied, checkArrival=True
            )
        elif task["cmd"] == "checkDeparture":
            carapi.applyChargeLimit(
                limit=carapi.lastChargeLimitApplied, checkDeparture=True
            )
        elif task["cmd"] == "checkCharge":
            carapi.updateChargeAtHome()

        # Delete task['cmd'] from backgroundTasksCmds such that
        # queue_background_task() can queue another task['cmd'] in the future.
        master.deleteBackgroundTask(task)

        # task_done() must be called to let the queue know the task is finished.
        # backgroundTasksQueue.join() can then be used to block until all tasks
        # in the queue are done.
        master.doneBackgroundTask()


def check_green_energy():
    global config, hass, master

    # Check solar panel generation using an API exposed by
    # the HomeAssistant API.
    #
    # You may need to customize the sensor entity_id values
    # to match those used in your environment. This is configured
    # in the config section at the top of this file.
    #
    master.setConsumption("Manual", (config["config"]["greenEnergyAmpsOffset"] * 240))
    # Poll all loaded EMS modules for consumption and generation values
    for module in master.getModulesByType("EMS"):
        master.setConsumption(module["name"], module["ref"].getConsumption())
        master.setGeneration(module["name"], module["ref"].getGeneration())

<<<<<<< HEAD
    master.setMaxAmpsToDivideAmongSlaves(master.getMaxAmpsToDivideGreenEnergy())


=======
>>>>>>> 05231bc4
def update_statuses():

    # Print a status update if we are on track green energy showing the
    # generation and consumption figures
    maxamps = master.getMaxAmpsToDivideAmongSlaves()
    maxampsDisplay = f("{maxamps:.2f}A")
    if master.getModuleByName("Policy").policyIsGreen():
        genwatts = master.getGeneration()
        conwatts = master.getConsumption()
        chgwatts = master.getChargerLoad()
        genwattsDisplay = f("{genwatts:.0f}W")
        conwattsDisplay = f("{conwatts:.0f}W")
        chgwattsDisplay = f("{chgwatts:.0f}W")
        debugLog(
            1,
            f(
                "Green energy generates {colored(genwattsDisplay, 'magenta')}, Consumption {colored(conwattsDisplay, 'magenta')}, Charger Load {colored(chgwattsDisplay, 'magenta')}"
            ),
        )
        nominalOffer = (
            genwatts
            - (conwatts - (chgwatts if config["config"]["subtractChargerLoad"] else 0))
        ) / 240
        if abs(maxamps - nominalOffer) > 0.005:
            nominalOfferDisplay = f("{nominalOffer:.2f}A")
            debugLog(
                10,
                f(
                    "Offering {maxampsDisplay} instead of {nominalOfferDisplay} to compensate for inexact current draw"
                ),
            )
            conwatts = genwatts - (maxamps * 240)
        generation = f("{genwatts / 240:.2f}A")
        consumption = f("{conwatts / 240:.2f}A")
        debugLog(
            1,
            f(
                "Limiting charging to {colored(generation, 'magenta')} - {colored(consumption, 'magenta')} = {colored(maxampsDisplay, 'magenta')}."
            ),
        )

    else:
        # For all other modes, simply show the Amps to charge at
        debugLog(1, f("Limiting charging to {colored(maxampsDisplay, 'magenta')}."))

    # Print minimum charge for all charging policies
    minchg = f("{config['config']['minAmpsPerTWC']}A")
    debugLog(1, f("Charge when above {colored(minchg, 'magenta')} (minAmpsPerTWC)."))

    # Update Sensors with min/max amp values
    for module in master.getModulesByType("Status"):
        module["ref"].setStatus(
            bytes("config", "UTF-8"),
            "min_amps_per_twc",
            "minAmpsPerTWC",
            config["config"]["minAmpsPerTWC"],
        )
        module["ref"].setStatus(
            bytes("all", "UTF-8"),
            "max_amps_for_slaves",
            "maxAmpsForSlaves",
            master.getMaxAmpsToDivideAmongSlaves(),
        )


#
# End functions
#
##############################

##############################
#
# Begin global vars
#

data = ""
dataLen = 0
ignoredData = bytearray()
msg = bytearray()
msgLen = 0

numInitMsgsToSend = 10
msgRxCount = 0

idxSlaveToSendNextHeartbeat = 0
timeLastkWhDelivered = time.time()
timeLastkWhSaved = time.time()
timeLastHeartbeatDebugOutput = 0

webMsgPacked = ""
webMsgMaxSize = 300
webMsgResult = 0

timeTo0Aafter06 = 0
timeToRaise2A = 0

#
# End global vars
#
##############################


##############################
#
# Begin main program
#

# Instantiate necessary classes
master = TWCMaster(fakeTWCID, config)

# Instantiate all modules in the modules_available list automatically
for module in modules_available:
    modulename = []
    if str(module).find(".") != -1:
        modulename = str(module).split(".")

    moduleref = importlib.import_module("lib.TWCManager." + module)
    modclassref = getattr(moduleref, modulename[1])
    modinstance = modclassref(master)

    # Register the new module with master class, so every other module can
    # interact with it
    master.registerModule(
        {"name": modulename[1], "ref": modinstance, "type": modulename[0]}
    )

webipccontrol = WebIPCControl(master)

# Load settings from file
master.loadSettings()

# Create a background thread to handle tasks that take too long on the main
# thread.  For a primer on threads in Python, see:
# http://www.laurentluce.com/posts/python-threads-synchronization-locks-rlocks-semaphores-conditions-events-and-queues/
backgroundTasksThread = threading.Thread(target=background_tasks_thread, args=())
backgroundTasksThread.daemon = True
backgroundTasksThread.start()

# Queue background task to regularly fetch slaves lifetime kWh readings
master.queue_background_task({"cmd": "getLifetimekWh"})

debugLog(
    1,
    "TWC Manager starting as fake %s with id %02X%02X and sign %02X"
    % (
        ("Master" if config["config"]["fakeMaster"] else "Slave"),
        ord(fakeTWCID[0:1]),
        ord(fakeTWCID[1:2]),
        ord(master.getSlaveSign()),
    ),
)

while True:
    try:
        # In this area, we always send a linkready message when we first start.
        # Whenever there is no data available from other TWCs to respond to,
        # we'll loop back to this point to send another linkready or heartbeat
        # message. By only sending our periodic messages when no incoming
        # message data is available, we reduce the chance that we will start
        # transmitting a message in the middle of an incoming message, which
        # would corrupt both messages.

        # Add a 25ms sleep to prevent pegging pi's CPU at 100%. Lower CPU means
        # less power used and less waste heat.
        time.sleep(0.025)

        now = time.time()

        if config["config"]["fakeMaster"] == 1:
            # A real master sends 5 copies of linkready1 and linkready2 whenever
            # it starts up, which we do here.
            # It doesn't seem to matter if we send these once per second or once
            # per 100ms so I do once per 100ms to get them over with.
            if numInitMsgsToSend > 5:
                master.send_master_linkready1()
                time.sleep(0.1)  # give slave time to respond
                numInitMsgsToSend -= 1
            elif numInitMsgsToSend > 0:
                master.send_master_linkready2()
                time.sleep(0.1)  # give slave time to respond
                numInitMsgsToSend = numInitMsgsToSend - 1
            else:
                # After finishing the 5 startup linkready1 and linkready2
                # messages, master will send a heartbeat message to every slave
                # it's received a linkready message from. Do that here.
                # A real master would keep sending linkready messages periodically
                # as long as no slave was connected, but since real slaves send
                # linkready once every 10 seconds till they're connected to a
                # master, we'll just wait for that.
                if time.time() - master.getTimeLastTx() >= 1.0:
                    # It's been about a second since our last heartbeat.
                    if master.countSlaveTWC() > 0:
                        slaveTWC = master.getSlaveTWC(idxSlaveToSendNextHeartbeat)
                        if time.time() - slaveTWC.timeLastRx > 26:
                            # A real master stops sending heartbeats to a slave
                            # that hasn't responded for ~26 seconds. It may
                            # still send the slave a heartbeat every once in
                            # awhile but we're just going to scratch the slave
                            # from our little black book and add them again if
                            # they ever send us a linkready.
                            debugLog(
                                1,
                                "WARNING: We haven't heard from slave "
                                "%02X%02X for over 26 seconds.  "
                                "Stop sending them heartbeat messages."
                                % (slaveTWC.TWCID[0], slaveTWC.TWCID[1]),
                            )
                            master.deleteSlaveTWC(slaveTWC.TWCID)
                        else:
                            slaveTWC.send_master_heartbeat()

                        idxSlaveToSendNextHeartbeat = idxSlaveToSendNextHeartbeat + 1
                        if idxSlaveToSendNextHeartbeat >= master.countSlaveTWC():
                            idxSlaveToSendNextHeartbeat = 0
                        time.sleep(0.1)  # give slave time to respond
        else:
            # As long as a slave is running, it sends link ready messages every
            # 10 seconds. They trigger any master on the network to handshake
            # with the slave and the master then sends a status update from the
            # slave every 1-3 seconds. Master's status updates trigger the slave
            # to send back its own status update.
            # As long as master has sent a status update within the last 10
            # seconds, slaves don't send link ready.
            # I've also verified that masters don't care if we stop sending link
            # ready as long as we send status updates in response to master's
            # status updates.
            if (
                config["config"]["fakeMaster"] != 2
                and time.time() - master.getTimeLastTx() >= 10.0
            ):
                debugLog(
                    1,
                    "Advertise fake slave %02X%02X with sign %02X is "
                    "ready to link once per 10 seconds as long as master "
                    "hasn't sent a heartbeat in the last 10 seconds."
                    % (
                        ord(fakeTWCID[0:1]),
                        ord(fakeTWCID[1:2]),
                        ord(master.getSlaveSign()),
                    ),
                )
                master.send_slave_linkready()

        # See if there's any message from the web interface.
        webipccontrol.processIPC()

        # If it has been more than 2 minutes since the last kWh value, queue the command to request it from slaves
        if config["config"]["fakeMaster"] == 1 and ((time.time() - master.lastkWhMessage) > (60*2)):
          master.lastkWhMessage = time.time()
          master.queue_background_task({"cmd": "getLifetimekWh"})

        ########################################################################
        # See if there's an incoming message on the input interface.

        timeMsgRxStart = time.time()
        while True:
            now = time.time()
            dataLen = master.getModuleByName("RS485").getBufferLen()
            if dataLen == 0:
                if msgLen == 0:
                    # No message data waiting and we haven't received the
                    # start of a new message yet. Break out of inner while
                    # to continue at top of outer while loop where we may
                    # decide to send a periodic message.
                    break
                else:
                    # No message data waiting but we've received a partial
                    # message that we should wait to finish receiving.
                    if now - timeMsgRxStart >= 2.0:
                        debugLog(
                            9,
                            "Msg timeout ("
                            + hex_str(ignoredData)
                            + ") "
                            + hex_str(msg[0:msgLen]),
                        )
                        msgLen = 0
                        ignoredData = bytearray()
                        break

                    time.sleep(0.025)
                    continue
            else:
                dataLen = 1
                data = master.getModuleByName("RS485").read(dataLen)

            if dataLen != 1:
                # This should never happen
                debugLog(1, "WARNING: No data available.")
                break

            timeMsgRxStart = now
            timeLastRx = now
            if msgLen == 0 and data[0] != 0xC0:
                # We expect to find these non-c0 bytes between messages, so
                # we don't print any warning at standard debug levels.
                debugLog(11, "Ignoring byte %02X between messages." % (data[0]))
                ignoredData += data
                continue
            elif msgLen > 0 and msgLen < 15 and data[0] == 0xC0:
                # If you see this when the program is first started, it
                # means we started listening in the middle of the TWC
                # sending a message so we didn't see the whole message and
                # must discard it. That's unavoidable.
                # If you see this any other time, it means there was some
                # corruption in what we received. It's normal for that to
                # happen every once in awhile but there may be a problem
                # such as incorrect termination or bias resistors on the
                # rs485 wiring if you see it frequently.
                debugLog(
                    10,
                    "Found end of message before full-length message received.  "
                    "Discard and wait for new message.",
                )

                msg = data
                msgLen = 1
                continue

            if msgLen == 0:
                msg = bytearray()
            msg += data
            msgLen += 1

            # Messages are usually 17 bytes or longer and end with \xc0\xfe.
            # However, when the network lacks termination and bias
            # resistors, the last byte (\xfe) may be corrupted or even
            # missing, and you may receive additional garbage bytes between
            # messages.
            #
            # TWCs seem to account for corruption at the end and between
            # messages by simply ignoring anything after the final \xc0 in a
            # message, so we use the same tactic. If c0 happens to be within
            # the corrupt noise between messages, we ignore it by starting a
            # new message whenever we see a c0 before 15 or more bytes are
            # received.
            #
            # Uncorrupted messages can be over 17 bytes long when special
            # values are "escaped" as two bytes. See notes in sendMsg.
            #
            # To prevent most noise between messages, add a 120ohm
            # "termination" resistor in parallel to the D+ and D- lines.
            # Also add a 680ohm "bias" resistor between the D+ line and +5V
            # and a second 680ohm "bias" resistor between the D- line and
            # ground. See here for more information:
            #   https://www.ni.com/support/serial/resinfo.htm
            #   http://www.ti.com/lit/an/slyt514/slyt514.pdf
            # This explains what happens without "termination" resistors:
            #   https://e2e.ti.com/blogs_/b/analogwire/archive/2016/07/28/rs-485-basics-when-termination-is-necessary-and-how-to-do-it-properly
            if msgLen >= 16 and data[0] == 0xC0:
                break

        if msgLen >= 16:
            msg = unescape_msg(msg, msgLen)
            # Set msgLen = 0 at start so we don't have to do it on errors below.
            # len($msg) now contains the unescaped message length.
            msgLen = 0

            msgRxCount += 1

            # When the sendTWCMsg web command is used to send a message to the
            # TWC, it sets lastTWCResponseMsg = b''.  When we see that here,
            # set lastTWCResponseMsg to any unusual message received in response
            # to the sent message.  Never set lastTWCResponseMsg to a commonly
            # repeated message like master or slave linkready, heartbeat, or
            # voltage/kWh report.
            if (
                master.lastTWCResponseMsg == b""
                and msg[0:2] != b"\xFB\xE0"
                and msg[0:2] != b"\xFD\xE0"
                and msg[0:2] != b"\xFC\xE1"
                and msg[0:2] != b"\xFB\xE2"
                and msg[0:2] != b"\xFD\xE2"
                and msg[0:2] != b"\xFB\xEB"
                and msg[0:2] != b"\xFD\xEB"
                and msg[0:2] != b"\xFD\xE0"
            ):
                master.lastTWCResponseMsg = msg

            debugLog(9, "Rx@" + ": (" + hex_str(ignoredData) + ") " + hex_str(msg) + "")

            ignoredData = bytearray()

            # After unescaping special values and removing the leading and
            # trailing C0 bytes, the messages we know about are always 14 bytes
            # long in original TWCs, or 16 bytes in newer TWCs (protocolVersion
            # == 2).
            if(len(msg) != 14 and len(msg) != 16 and len(msg) != 20):
                debugLog(
                    1,
                    "ERROR: Ignoring message of unexpected length %d: %s"
                    % (len(msg), hex_str(msg)),
                )
                continue

            checksumExpected = msg[len(msg) - 1]
            checksum = 0
            for i in range(1, len(msg) - 1):
                checksum += msg[i]

            if (checksum & 0xFF) != checksumExpected:
                debugLog(
                    1,
                    "ERROR: Checksum %X does not match %02X.  Ignoring message: %s"
                    % (checksum, checksumExpected, hex_str(msg)),
                )
                continue

            if config["config"]["fakeMaster"] == 1:
                ############################
                # Pretend to be a master TWC

                foundMsgMatch = False
                # We end each regex message search below with \Z instead of $
                # because $ will match a newline at the end of the string or the
                # end of the string (even without the re.MULTILINE option), and
                # sometimes our strings do end with a newline character that is
                # actually the CRC byte with a value of 0A or 0D.
                msgMatch = re.search(
                    b"^\xfd\xe2(..)(.)(..)\x00\x00\x00\x00\x00\x00.+\Z", msg, re.DOTALL
                )
                if msgMatch and foundMsgMatch == False:
                    # Handle linkready message from slave.
                    #
                    # We expect to see one of these before we start sending our
                    # own heartbeat message to slave.
                    # Once we start sending our heartbeat to slave once per
                    # second, it should no longer send these linkready messages.
                    # If slave doesn't hear master's heartbeat for around 10
                    # seconds, it sends linkready once per 10 seconds and starts
                    # flashing its red LED 4 times with the top green light on.
                    # Red LED stops flashing if we start sending heartbeat
                    # again.
                    foundMsgMatch = True
                    senderID = msgMatch.group(1)
                    sign = msgMatch.group(2)
                    maxAmps = ((msgMatch.group(3)[0] << 8) + msgMatch.group(3)[1]) / 100

                    debugLog(
                        1,
                        "%.2f amp slave TWC %02X%02X is ready to link.  Sign: %s"
                        % (maxAmps, senderID[0], senderID[1], hex_str(sign)),
                    )

                    if maxAmps >= 80:
                        # U.S. chargers need a spike to 21A to cancel a 6A
                        # charging limit imposed in an Oct 2017 Tesla car
                        # firmware update. See notes where
                        # spikeAmpsToCancel6ALimit is used.
                        master.setSpikeAmps(21)
                    else:
                        # EU chargers need a spike to only 16A.  This value
                        # comes from a forum post and has not been directly
                        # tested.
                        master.setSpikeAmps(16)

                    if senderID == fakeTWCID:
                        debugLog(
                            1,
                            "Slave TWC %02X%02X reports same TWCID as master.  "
                            "Slave should resolve by changing its TWCID."
                            % (senderID[0], senderID[1]),
                        )
                        # I tested sending a linkready to a real master with the
                        # same TWCID as master and instead of master sending back
                        # its heartbeat message, it sent 5 copies of its
                        # linkready1 and linkready2 messages. Those messages
                        # will prompt a real slave to pick a new random value
                        # for its TWCID.
                        #
                        # We mimic that behavior by setting numInitMsgsToSend =
                        # 10 to make the idle code at the top of the for()
                        # loop send 5 copies of linkready1 and linkready2.
                        numInitMsgsToSend = 10
                        continue

                    # We should always get this linkready message at least once
                    # and generally no more than once, so this is a good
                    # opportunity to add the slave to our known pool of slave
                    # devices.
                    slaveTWC = master.newSlave(senderID, maxAmps)

                    if (
                        slaveTWC.protocolVersion == 1
                        and slaveTWC.minAmpsTWCSupports == 6
                    ):
                        if len(msg) == 14:
                            slaveTWC.protocolVersion = 1
                            slaveTWC.minAmpsTWCSupports = 5
                        elif len(msg) == 16:
                            slaveTWC.protocolVersion = 2
                            slaveTWC.minAmpsTWCSupports = 6

                        debugLog(
                            1,
                            "Set slave TWC %02X%02X protocolVersion to %d, minAmpsTWCSupports to %d."
                            % (
                                senderID[0],
                                senderID[1],
                                slaveTWC.protocolVersion,
                                slaveTWC.minAmpsTWCSupports,
                            ),
                        )

                    # We expect maxAmps to be 80 on U.S. chargers and 32 on EU
                    # chargers. Either way, don't allow
                    # slaveTWC.wiringMaxAmps to be greater than maxAmps.
                    if slaveTWC.wiringMaxAmps > maxAmps:
                        debugLog(
                            1,
                            "\n\n!!! DANGER DANGER !!!\nYou have set wiringMaxAmpsPerTWC to "
                            + str(config["config"]["wiringMaxAmpsPerTWC"])
                            + " which is greater than the max "
                            + str(maxAmps)
                            + " amps your charger says it can handle.  "
                            "Please review instructions in the source code and consult an "
                            "electrician if you don't know what to do.",
                        )
                        slaveTWC.wiringMaxAmps = maxAmps / 4

                    # Make sure we print one SHB message after a slave
                    # linkready message is received by clearing
                    # lastHeartbeatDebugOutput. This helps with debugging
                    # cases where I can't tell if we responded with a
                    # heartbeat or not.
                    slaveTWC.lastHeartbeatDebugOutput = ""

                    slaveTWC.timeLastRx = time.time()
                    slaveTWC.send_master_heartbeat()
                else:
                    msgMatch = re.search(
                        b"\A\xfd\xe0(..)(..)(.......+?).\Z", msg, re.DOTALL
                    )
                if msgMatch and foundMsgMatch == False:
                    # Handle heartbeat message from slave.
                    #
                    # These messages come in as a direct response to each
                    # heartbeat message from master. Slave does not send its
                    # heartbeat until it gets one from master first.
                    # A real master sends heartbeat to a slave around once per
                    # second, so we do the same near the top of this for()
                    # loop. Thus, we should receive a heartbeat reply from the
                    # slave around once per second as well.
                    foundMsgMatch = True
                    senderID = msgMatch.group(1)
                    receiverID = msgMatch.group(2)
                    heartbeatData = msgMatch.group(3)

                    try:
                        slaveTWC = master.getSlaveByID(senderID)
                    except KeyError:
                        # Normally, a slave only sends us a heartbeat message if
                        # we send them ours first, so it's not expected we would
                        # hear heartbeat from a slave that's not in our list.
                        debugLog(
                            1,
                            "ERROR: Received heartbeat message from "
                            "slave %02X%02X that we've not met before."
                            % (senderID[0], senderID[1]),
                        )
                        continue

                    if fakeTWCID == receiverID:
                        slaveTWC.receive_slave_heartbeat(heartbeatData)
                    else:
                        # I've tried different fakeTWCID values to verify a
                        # slave will send our fakeTWCID back to us as
                        # receiverID. However, I once saw it send receiverID =
                        # 0000.
                        # I'm not sure why it sent 0000 and it only happened
                        # once so far, so it could have been corruption in the
                        # data or an unusual case.
                        debugLog(
                            1,
                            "WARNING: Slave TWC %02X%02X status data: "
                            "%s sent to unknown TWC %02X%02X."
                            % (
                                senderID[0],
                                senderID[1],
                                hex_str(heartbeatData),
                                receiverID[0],
                                receiverID[1],
                            ),
                        )
                else:
                    msgMatch = re.search(b"\A\xfd\xeb(..)(....)(..)(..)(..)(.+?).\Z", msg, re.DOTALL)
                if msgMatch and foundMsgMatch == False:
                    # Handle kWh total and voltage message from slave.
                    #
                    # This message can only be generated by TWCs running newer
                    # firmware.  I believe it's only sent as a response to a
                    # message from Master in this format:
                    #   FB EB <Master TWCID> <Slave TWCID> 00 00 00 00 00 00 00 00 00
                    # According to FuzzyLogic, this message has the following
                    # format on an EU (3-phase) TWC:
                    #   FD EB <Slave TWCID> 00000038 00E6 00F1 00E8 00
                    #   00000038 (56) is the total kWh delivered to cars
                    #     by this TWC since its construction.
                    #   00E6 (230) is voltage on phase A
                    #   00F1 (241) is voltage on phase B
                    #   00E8 (232) is voltage on phase C
                    #
                    # I'm guessing in world regions with two-phase power that
                    # this message would be four bytes shorter, but the pattern
                    # above will match a message of any length that starts with
                    # FD EB.
                    foundMsgMatch = True
                    senderID = msgMatch.group(1)
                    lifetimekWh = msgMatch.group(2)
                    kWh = (lifetimekWh[0] << 24) + (lifetimekWh[1] << 16) + (lifetimekWh[2] << 8) + lifetimekWh[3]
                    vPhaseA = msgMatch.group(3)
                    voltsPhaseA = (vPhaseA[0] << 8) + vPhaseA[1]
                    vPhaseB = msgMatch.group(4)
                    voltsPhaseB = (vPhaseB[0] << 8) + vPhaseB[1]
                    vPhaseC = msgMatch.group(5)
                    voltsPhaseC = (vPhaseC[0] << 8) + vPhaseC[1]
                    data = msgMatch.group(6)

                    debugLog(
                        1,
                        "Slave TWC %02X%02X: Delivered %d kWh, voltage per phase: (%d, %d, %d)."
                        % (senderID[0], senderID[1], kWh, voltsPhaseA, voltsPhaseB, voltsPhaseC),
                    )

                    # Update the timestamp of the last reciept of this message
                    master.lastkWhMessage = time.time()

                    # Every time we get this message, we re-queue the query
                    master.queue_background_task({"cmd": "getLifetimekWh"})

                    # Update this detail for the Slave TWC
                    master.updateSlaveLifetime(senderID[0], senderID[1], kWh, voltsPhaseA, voltsPhaseB, voltsPhaseC)

                else:
                    msgMatch = re.search(b"\A\xfd\xee(..)(.+?).\Z", msg, re.DOTALL)
                if msgMatch and foundMsgMatch == False:
                    # Get last 7 characters of VIN from slave. (usually only 3 digits)
                    #
                    # This message can only be generated by TWCs running newer
                    # firmware.  I believe it's only sent as a response to a
                    # message from Master in this format:
                    #   FB EE <Master TWCID> <Slave TWCID> 00 00 00 00 00 00 00 00 00

                    # Response message is FD EE <Slave TWCID> VV VV VV VV VV VV VV where VV is an ascii character code
                    # representing a letter or number. VV will be all zero when car CAN communication is disabled
                    # (DIP switch 2 down) or when a non-Tesla vehicle is plugged in using something like a JDapter.

                    foundMsgMatch = True
                    senderID = msgMatch.group(1)
                    data = msgMatch.group(2)

                    debugLog(
                        1,
                        "Slave TWC %02X%02X reported VIN data: %s."
                        % (senderID[0], senderID[1], hex_str(data)),
                    )

                else:
                    msgMatch = re.search(
                        b"\A\xfc(\xe1|\xe2)(..)(.)\x00\x00\x00\x00\x00\x00\x00\x00.+\Z",
                        msg,
                        re.DOTALL,
                    )
                if msgMatch and foundMsgMatch == False:
                    foundMsgMatch = True
                    debugLog(
                        1,
                        "ERROR: TWC is set to Master mode so it can't be controlled by TWCManager.  "
                        "Search installation instruction PDF for 'rotary switch' and set "
                        "switch so its arrow points to F on the dial.",
                    )
                if foundMsgMatch == False:
                    debugLog(
                        1,
                        "*** UNKNOWN MESSAGE FROM SLAVE:"
                        + hex_str(msg)
                        + "\nPlease private message user CDragon at http://teslamotorsclub.com "
                        "with a copy of this error.",
                    )
            else:
                ###########################
                # Pretend to be a slave TWC

                foundMsgMatch = False
                msgMatch = re.search(
                    b"\A\xfc\xe1(..)(.)\x00\x00\x00\x00\x00\x00\x00\x00+?.\Z",
                    msg,
                    re.DOTALL,
                )
                if msgMatch and foundMsgMatch == False:
                    # Handle linkready1 from master.
                    # See notes in send_master_linkready1() for details.
                    foundMsgMatch = True
                    senderID = msgMatch.group(1)
                    sign = msgMatch.group(2)
                    master.setMasterTWCID(senderID)

                    # This message seems to always contain seven 00 bytes in its
                    # data area. If we ever get this message with non-00 data
                    # we'll print it as an unexpected message.
                    debugLog(
                        1,
                        "Master TWC %02X%02X Linkready1.  Sign: %s"
                        % (senderID[0], senderID[1], hex_str(sign)),
                    )

                    if senderID == fakeTWCID:
                        master.master_id_conflict()

                    # Other than picking a new fakeTWCID if ours conflicts with
                    # master, it doesn't seem that a real slave will make any
                    # sort of direct response when sent a master's linkready1 or
                    # linkready2.

                else:
                    msgMatch = re.search(
                        b"\A\xfb\xe2(..)(.)\x00\x00\x00\x00\x00\x00\x00\x00+?.\Z",
                        msg,
                        re.DOTALL,
                    )
                if msgMatch and foundMsgMatch == False:
                    # Handle linkready2 from master.
                    # See notes in send_master_linkready2() for details.
                    foundMsgMatch = True
                    senderID = msgMatch.group(1)
                    sign = msgMatch.group(2)
                    master.setMasterTWCID(senderID)

                    # This message seems to always contain seven 00 bytes in its
                    # data area. If we ever get this message with non-00 data
                    # we'll print it as an unexpected message.

                    debugLog(
                        1,
                        "Master TWC %02X%02X Linkready2.  Sign: %s"
                        % (senderID[0], senderID[1], hex_str(sign)),
                    )

                    if senderID == fakeTWCID:
                        master.master_id_conflict()
                else:
                    msgMatch = re.search(
                        b"\A\xfb\xe0(..)(..)(.......+?).\Z", msg, re.DOTALL
                    )
                if msgMatch and foundMsgMatch == False:
                    # Handle heartbeat message from Master.
                    foundMsgMatch = True
                    senderID = msgMatch.group(1)
                    receiverID = msgMatch.group(2)
                    heartbeatData = msgMatch.group(3)
                    master.setMasterTWCID(senderID)
                    try:
                        slaveTWC = master.slaveTWCs[receiverID]
                    except KeyError:
                        slaveTWC = master.newSlave(receiverID, 80)

                    slaveTWC.masterHeartbeatData = heartbeatData

                    if receiverID != fakeTWCID:
                        # This message was intended for another slave.
                        # Ignore it.
                        debugLog(
                            11,
                            "Master %02X%02X sent "
                            "heartbeat message %s to receiver %02X%02X "
                            "that isn't our fake slave."
                            % (
                                senderID[0],
                                senderID[1],
                                hex_str(heartbeatData),
                                receiverID[0],
                                receiverID[1],
                            ),
                        )
                        continue

                    amps = (
                        master.slaveHeartbeatData[1] << 8
                    ) + master.slaveHeartbeatData[2]
                    master.addkWhDelivered(
                        ((240 * (amps / 100)) / 1000 / 60 / 60)
                        * (now - timeLastkWhDelivered)
                    )
                    timeLastkWhDelivered = now
                    if time.time() - timeLastkWhSaved >= 300.0:
                        timeLastkWhSaved = now
                        debugLog(
                            9,
                            "Fake slave has delivered %.3fkWh"
                            % (master.getkWhDelivered()),
                        )
                        # Save settings to file
                        master.saveSettings()

                    if heartbeatData[0] == 0x07:
                        # Lower amps in use (not amps allowed) by 2 for 10
                        # seconds. Set state to 07.
                        master.slaveHeartbeatData[0] = heartbeatData[0]
                        timeToRaise2A = now + 10
                        amps -= 280
                        master.slaveHeartbeatData[3] = (amps >> 8) & 0xFF
                        master.slaveHeartbeatData[4] = amps & 0xFF
                    elif heartbeatData[0] == 0x06:
                        # Raise amp setpoint by 2 permanently and reply with
                        # state 06.  After 44 seconds, report state 0A.
                        timeTo0Aafter06 = now + 44
                        master.slaveHeartbeatData[0] = heartbeatData[0]
                        amps += 200
                        master.slaveHeartbeatData[1] = (amps >> 8) & 0xFF
                        master.slaveHeartbeatData[2] = amps & 0xFF
                        amps -= 80
                        master.slaveHeartbeatData[3] = (amps >> 8) & 0xFF
                        master.slaveHeartbeatData[4] = amps & 0xFF
                    elif (
                        heartbeatData[0] == 0x05
                        or heartbeatData[0] == 0x08
                        or heartbeatData[0] == 0x09
                    ):
                        if ((heartbeatData[1] << 8) + heartbeatData[2]) > 0:
                            # A real slave mimics master's status bytes [1]-[2]
                            # representing max charger power even if the master
                            # sends it a crazy value.
                            master.slaveHeartbeatData[1] = heartbeatData[1]
                            master.slaveHeartbeatData[2] = heartbeatData[2]

                            ampsUsed = (heartbeatData[1] << 8) + heartbeatData[2]
                            ampsUsed -= 80
                            master.slaveHeartbeatData[3] = (ampsUsed >> 8) & 0xFF
                            master.slaveHeartbeatData[4] = ampsUsed & 0xFF
                    elif heartbeatData[0] == 0:
                        if timeTo0Aafter06 > 0 and timeTo0Aafter06 < now:
                            timeTo0Aafter06 = 0
                            master.slaveHeartbeatData[0] = 0x0A
                        elif timeToRaise2A > 0 and timeToRaise2A < now:
                            # Real slave raises amps used by 2 exactly 10
                            # seconds after being sent into state 07. It raises
                            # a bit slowly and sets its state to 0A 13 seconds
                            # after state 07. We aren't exactly emulating that
                            # timing here but hopefully close enough.
                            timeToRaise2A = 0
                            amps -= 80
                            master.slaveHeartbeatData[3] = (amps >> 8) & 0xFF
                            master.slaveHeartbeatData[4] = amps & 0xFF
                            master.slaveHeartbeatData[0] = 0x0A
                    elif heartbeatData[0] == 0x02:
                        debugLog(
                            1,
                            "Master heartbeat contains error %ld: %s"
                            % (heartbeatData[1], hex_str(heartbeatData)),
                        )
                    else:
                        debugLog(1, "UNKNOWN MHB state %s" % (hex_str(heartbeatData)))

                    # Slaves always respond to master's heartbeat by sending
                    # theirs back.
                    slaveTWC.send_slave_heartbeat(senderID)
                    slaveTWC.print_status(master.slaveHeartbeatData)
                else:
                    msgMatch = re.search(
                        b"\A\xfc\x1d\x00\x00\x00\x00\x00\x00\x00\x00\x00\x00\x00+?.\Z",
                        msg,
                        re.DOTALL,
                    )
                if msgMatch and foundMsgMatch == False:
                    # Handle 2-hour idle message
                    #
                    # This message is sent from a Master TWC three times in a
                    # row every 2 hours:
                    #   c0 fc 1d 00 00 00 00 00 00 00 00 00 00 00 1d c0
                    #
                    # I'd say this is used to indicate the master is still
                    # alive, but it doesn't contain the Master's TWCID or any other
                    # data so I don't see what any receiving TWC can do with it.
                    #
                    # I suspect this message is only sent when the master
                    # doesn't see any other TWCs on the network, so I don't
                    # bother to have our fake master send these messages being
                    # as there's no point in playing a fake master with no
                    # slaves around.
                    foundMsgMatch = True
                    debugLog(1, "Received 2-hour idle message from Master.")
                else:
                    msgMatch = re.search(
                        b"\A\xfd\xe2(..)(.)(..)\x00\x00\x00\x00\x00\x00.+\Z",
                        msg,
                        re.DOTALL,
                    )
                if msgMatch and foundMsgMatch == False:
                    # Handle linkready message from slave on network that
                    # presumably isn't us.
                    foundMsgMatch = True
                    senderID = msgMatch.group(1)
                    sign = msgMatch.group(2)
                    maxAmps = ((msgMatch.group(3)[0] << 8) + msgMatch.group(3)[1]) / 100
                    debugLog(
                        1,
                        "%.2f amp slave TWC %02X%02X is ready to link.  Sign: %s"
                        % (maxAmps, senderID[0], senderID[1], hex_str(sign)),
                    )
                    if senderID == fakeTWCID:
                        debugLog(
                            1,
                            "ERROR: Received slave heartbeat message from "
                            "slave %02X%02X that has the same TWCID as our fake slave."
                            % (senderID[0], senderID[1]),
                        )
                        continue

                    master.newSlave(senderID, maxAmps)
                else:
                    msgMatch = re.search(
                        b"\A\xfd\xe0(..)(..)(.......+?).\Z", msg, re.DOTALL
                    )
                if msgMatch and foundMsgMatch == False:
                    # Handle heartbeat message from slave on network that
                    # presumably isn't us.
                    foundMsgMatch = True
                    senderID = msgMatch.group(1)
                    receiverID = msgMatch.group(2)
                    heartbeatData = msgMatch.group(3)

                    if senderID == fakeTWCID:
                        debugLog(
                            1,
                            "ERROR: Received slave heartbeat message from "
                            "slave %02X%02X that has the same TWCID as our fake slave."
                            % (senderID[0], senderID[1]),
                        )
                        continue

                    try:
                        slaveTWC = master.slaveTWCs[senderID]
                    except KeyError:
                        # Slave is unlikely to send another linkready since it's
                        # already linked with a real Master TWC, so just assume
                        # it's 80A.
                        slaveTWC = master.newSlave(senderID, 80)

                    slaveTWC.print_status(heartbeatData)
                else:
                    msgMatch = re.search(
                        b"\A\xfb\xeb(..)(..)(\x00\x00\x00\x00\x00\x00\x00\x00\x00+?).\Z",
                        msg,
                        re.DOTALL,
                    )
                if msgMatch and foundMsgMatch == False:
                    # Handle voltage request message.  This is only supported in
                    # Protocol 2 so we always reply with a 16-byte message.
                    foundMsgMatch = True
                    senderID = msgMatch.group(1)
                    receiverID = msgMatch.group(2)

                    if senderID == fakeTWCID:
                        debugLog(
                            1,
                            "ERROR: Received voltage request message from "
                            "TWC %02X%02X that has the same TWCID as our fake slave."
                            % (senderID[0], senderID[1]),
                        )
                        continue

                    debugLog(
                        8,
                        "VRQ from %02X%02X to %02X%02X"
                        % (senderID[0], senderID[1], receiverID[0], receiverID[1]),
                    )

                    if receiverID == fakeTWCID:
                        kWhCounter = int(master.getkWhDelivered())
                        kWhPacked = bytearray(
                            [
                                ((kWhCounter >> 24) & 0xFF),
                                ((kWhCounter >> 16) & 0xFF),
                                ((kWhCounter >> 8) & 0xFF),
                                (kWhCounter & 0xFF),
                            ]
                        )
                        debugLog(
                            1,
                            "VRS %02X%02X: %dkWh (%s) %dV %dV %dV"
                            % (
                                fakeTWCID[0],
                                fakeTWCID[1],
                                kWhCounter,
                                hex_str(kWhPacked),
                                240,
                                0,
                                0,
                            ),
                        )
                        master.getModuleByName("RS485").send(
                            bytearray(b"\xFD\xEB")
                            + fakeTWCID
                            + kWhPacked
                            + bytearray(b"\x00\xF0\x00\x00\x00\x00\x00")
                        )
                else:
                    msgMatch = re.search(
                        b"\A\xfd\xeb(..)(.........+?).\Z", msg, re.DOTALL
                    )
                if msgMatch and foundMsgMatch == False:
                    # Handle voltage response message.
                    # Example US value:
                    #   FD EB 7777 00000014 00F6 0000 0000 00
                    # EU value (3 phase power):
                    #   FD EB 7777 00000038 00E6 00F1 00E8 00
                    foundMsgMatch = True
                    senderID = msgMatch.group(1)
                    data = msgMatch.group(2)
                    kWhCounter = (
                        (data[0] << 24) + (data[1] << 16) + (data[2] << 8) + data[3]
                    )
                    voltsPhaseA = (data[4] << 8) + data[5]
                    voltsPhaseB = (data[6] << 8) + data[7]
                    voltsPhaseC = (data[8] << 8) + data[9]

                    # Update this detail for the Slave TWC
                    master.updateSlaveLifetime(senderID[0], senderID[1], kWhCounter, voltsPhaseA, voltsPhaseB, voltsPhaseC)

                    if senderID == fakeTWCID:
                        debugLog(
                            1,
                            "ERROR: Received voltage response message from "
                            "TWC %02X%02X that has the same TWCID as our fake slave."
                            % (senderID[0], senderID[1]),
                        )
                        continue

                    debugLog(
                        1,
                        "VRS %02X%02X: %dkWh %dV %dV %dV"
                        % (
                            senderID[0],
                            senderID[1],
                            kWhCounter,
                            voltsPhaseA,
                            voltsPhaseB,
                            voltsPhaseC,
                        ),
                    )

                    # Record counter values for Slave TWC

                if foundMsgMatch == False:
                    debugLog(1, "***UNKNOWN MESSAGE from master: " + hex_str(msg))

    except KeyboardInterrupt:
        print("Exiting after background tasks complete...")
        break

    except Exception as e:
        # Print info about unhandled exceptions, then continue.  Search for
        # 'Traceback' to find these in the log.
        traceback.print_exc()

        # Sleep 5 seconds so the user might see the error.
        time.sleep(5)


# Wait for background tasks thread to finish all tasks.
# Note that there is no such thing as backgroundTasksThread.stop(). Because we
# set the thread type to daemon, it will be automatically killed when we exit
# this program.
master.backgroundTasksQueue.join()

# Close the input module
master.getModuleByName("RS485").close()

#
# End main program
#
##############################<|MERGE_RESOLUTION|>--- conflicted
+++ resolved
@@ -228,13 +228,8 @@
     for module in master.getModulesByType("EMS"):
         master.setConsumption(module["name"], module["ref"].getConsumption())
         master.setGeneration(module["name"], module["ref"].getGeneration())
-
-<<<<<<< HEAD
     master.setMaxAmpsToDivideAmongSlaves(master.getMaxAmpsToDivideGreenEnergy())
 
-
-=======
->>>>>>> 05231bc4
 def update_statuses():
 
     # Print a status update if we are on track green energy showing the
